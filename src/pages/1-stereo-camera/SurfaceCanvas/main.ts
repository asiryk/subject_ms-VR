import fragment from "./fragment.glsl";
import vertex from "./vertex.glsl";
import { TrackballRotator } from "../../../lib/trackball-rotator.js";
import { Matrix4, Vector3, toRadians, Vector2, radians } from "@math.gl/core";
import { Program, initCanvas } from "../../../lib/webGL";
import { Pane, TpChangeEvent } from "tweakpane";

enum Uniforms {
  ModelViewMatrix = "model_view_matrix",
  ProjectionMatrix = "projection_matrix",
  NormalMatrix = "normal_matrix",
  LightPosition = "light_position",
  TextureScale = "u_texture_scale",
  TexturePivot = "u_texture_center",
  TextureRotAxis = "u_texture_rot_axis",
  TextureRotAngleDeg = "u_texture_rot_angle_deg",
}

enum Attributes {
  Vertices = "a_vertex",
  Uvs = "a_tex_coord_uv",
}

class Camera {
  constructor(
    public eyeSeparation: number,
    public convergence: number,
    public fov: number,
    public near: number,
    public far: number,
  ) {}
}

function createVertices(): { vertices: Vector3[]; uvs: Vector2[] } {
  const vertices: Vector3[] = [];
  const uvs: Vector2[] = [];
  const INT_MULT = 10; // multiplier to avoid float precision
  const DEG = 360;
  const H = 1;
  const P = 0.5;
  const zStep = H / 10; // 10 steps for H to draw
  const bStep = DEG / 72;

  const toVertex = (z: number, b: number) => {
    const x = ((Math.abs(z) - H) ** 2 / (2 * P)) * Math.cos(toRadians(b));
    const y = ((Math.abs(z) - H) ** 2 / (2 * P)) * Math.sin(toRadians(b));
    return new Vector3(x, y, z);
  };

  const toUv = (z: number, b: number) => {
    const u = (z + H) / (2 * H);
    const v = b / DEG;
    return new Vector2(u, v);
  };

  for (let z1 = -H * INT_MULT; z1 < H * INT_MULT; z1 += zStep * INT_MULT) {
    const z = z1 / INT_MULT;

    for (let b = 0; b <= DEG; b += bStep) {
      vertices.push(toVertex(z, b));
      uvs.push(toUv(z, b));

      vertices.push(toVertex(z + zStep, b + bStep));
      uvs.push(toUv(z + zStep, b + bStep));
    }
  }

  return { vertices, uvs };
}

function draw(
  gl: WebGLRenderingContext,
  program: Program<Attributes, Uniforms>,
  surface: Vector3[],
  rotator: TrackballRotator,
  camera: Camera,
) {
  program.use(gl.useProgram.bind(gl));
  gl.clearColor(0, 0, 0, 1);
  gl.clear(gl.COLOR_BUFFER_BIT | gl.DEPTH_BUFFER_BIT); // removes black bg

  gl.clear(gl.DEPTH_BUFFER_BIT);
  gl.colorMask(true, false, false, true);
  drawLeft(gl, program, surface, rotator, camera);
  gl.clear(gl.DEPTH_BUFFER_BIT);
  gl.colorMask(false, true, true, true);
  drawRight(gl, program, surface, rotator, camera);

}

function leftFrustum(
  aspectRatio: number,
  eyeSeparation: number, // eye separation parameter
  convergence: number, // convergence distance
  fov: number, // field of view
  near: number, // near clipping distance
  far = Infinity, // far of the frustum
) {
  const top = near * Math.tan(fov / 2);
  const bottom = -top;

  const a = aspectRatio * Math.tan(fov / 2) * convergence;
  const b = a - eyeSeparation / 2;
  const c = a + eyeSeparation / 2;

  const left = -b * near / convergence;
  const right = c * near / convergence;

  return new Matrix4().frustum({
    top,
    right,
    bottom,
    left,
    near,
    far,
  });
}

function rightFrustum(
  aspectRatio: number,
  eyeSeparation: number, // eye separation parameter
  convergence: number, // convergence distance
  fov: number, // field of view
  near: number, // near clipping distance
  far = Infinity, // far of the frustum
) {
  const top = near * Math.tan(fov / 2);
  const bottom = -top;

  const a = aspectRatio * Math.tan(fov / 2) * convergence;
  const b = a - eyeSeparation / 2;
  const c = a + eyeSeparation / 2;

  const left = -c * near / convergence;
  const right = b * near / convergence;

  return new Matrix4().frustum({
    top,
    right,
    bottom,
    left,
    near,
    far,
  });
}

// draw shape for left eye
function drawLeft(
  gl: WebGLRenderingContext,
  program: Program<Attributes, Uniforms>,
  surface: Vector3[],
  rotator: TrackballRotator,
  camera: Camera,
) {

  const aspectRatio = gl.canvas.width / gl.canvas.height;
  const {eyeSeparation, convergence, fov, near, far} = camera;

  const projection = leftFrustum(aspectRatio, eyeSeparation, convergence, fov, near, far);

  const rotatorView = rotator.getViewMatrix();
  const rotateToPointZero = new Matrix4().rotateAxis(
    1.5,
    new Vector3(1, 1, -1)
  );
                                  
  //          Y |                    
  //            |                    
  //            |   /                
  //            |  /                 
  //            | /                  
  //            |/                   
  //------------/--------------------
  //           /|                   X
  //          / |                    
  //         /  |                    
  //        /   |                    
  //       /    |                    
  //      /                          
  //     /  Z                        
  // shift by -20 because Z-axis looking at us

  const translateToPointZero = new Matrix4().translate(new Vector3(0, 0, -20));
  const moveLeftEye = new Matrix4().translate(new Vector3(-eyeSeparation / 2, 0, 0));
  const translate = translateToPointZero.multiplyRight(moveLeftEye);
  const rotate = rotateToPointZero.multiplyRight(rotatorView);
  const modelView = translate.multiplyRight(rotate);

  // create normal matrix from modelView matrix
  const normalMatrix = new Matrix4().copy(modelView).invert().transpose();

  program.setUniform(Uniforms.ModelViewMatrix, modelView);
  program.setUniform(Uniforms.ProjectionMatrix, projection);
  program.setUniform(Uniforms.NormalMatrix, normalMatrix);

  gl.drawArrays(gl.TRIANGLE_STRIP, 0, surface.length);

}

// draw shape for right eye
function drawRight(
  gl: WebGLRenderingContext,
  program: Program<Attributes, Uniforms>,
  surface: Vector3[],
  rotator: TrackballRotator,
  camera: Camera,
) {

  const {eyeSeparation, convergence, fov, near, far} = camera;
  const aspectRatio = gl.canvas.width / gl.canvas.height;

  const projection = rightFrustum(aspectRatio, eyeSeparation, convergence, fov, near, far);

  const rotatorView = rotator.getViewMatrix();
  const rotateToPointZero = new Matrix4().rotateAxis(
    1.5,
    new Vector3(1, 1, -1)
  );

  const translateToPointZero = new Matrix4().translate(new Vector3(0, 0, -20));
  const moveLeftEye = new Matrix4().translate(new Vector3(eyeSeparation / 2, 0, 0));
  const translate = translateToPointZero.multiplyRight(moveLeftEye);
  const rotate = rotateToPointZero.multiplyRight(rotatorView);
  const modelView = translate.multiplyRight(rotate);

  // create normal matrix from modelView matrix
  const normalMatrix = new Matrix4().copy(modelView).invert().transpose();

  program.setUniform(Uniforms.ModelViewMatrix, modelView);
  program.setUniform(Uniforms.ProjectionMatrix, projection);
  program.setUniform(Uniforms.NormalMatrix, normalMatrix);

  gl.drawArrays(gl.TRIANGLE_STRIP, 0, surface.length);
}


function initTweakpane() {
  const container = document.createElement("div");
  document.body.appendChild(container);
  container.style.position = "absolute";
  container.style.top = "8px";
  container.style.left = "8px";
  // eslint-disable-next-line @typescript-eslint/no-explicit-any
<<<<<<< HEAD
  const pane = new Pane({ container }) as any;
=======
  const pane = new Pane() as any;


    // public eyeSeparation: number,
    // public convergence: number,
    // public fov: number,
    // public near: number,
    // public far: number,

  // const eyeSeparation = 0.004;
  // const convergence = 1;
  // const fov = radians(15);
  // const near = 0.001;
  // const far = 30;

>>>>>>> 3eab86e1
  const PARAMS = {
    light: { x: 1, y: 1, z: 10 },
    texScale: { x: 0, y: 0 },
    texRotAxis: { x: 0, y: 0 },
    texRotAngle: 0,
    cEyeSeparation: 0.004,
    cConvergence: 1,
    cFov: 15,
  };

  pane.addInput(PARAMS, "light", {});

  const fTexture = pane.addFolder({
    title: "texture",
    expanded: false,
  });

  fTexture.addInput(PARAMS, "texScale", {
    x: { step: 0.1, min: 1 },
    y: { step: 0.1, min: 1 },
  });

  fTexture.addInput(PARAMS, "texRotAxis", {
    x: { step: 0.1 },
    y: { step: 0.1 },
  });

  fTexture.addInput(PARAMS, "texRotAngle", {
    step: 1,
    min: -360,
    max: 360,
  });

  const fStereo = pane.addFolder({
    title: "stereo camera",
  })

  fStereo.addInput(PARAMS, "cEyeSeparation", {
    step: 0.001,
    min: 0.001,
    max: 0.01,
  });

  fStereo.addInput(PARAMS, "cConvergence", {
    min: 0,
    max: 10,
  });
  fStereo.addInput(PARAMS, "cFov", {
    min: 0,
    max: 90,
  });

  return pane;
}

function loadImage(): Promise<HTMLImageElement> {
  return new Promise<HTMLImageElement>((resolve, reject) => {
    const image = new Image();
    image.src = "/subject_ms-VR/texture1024x1024.jpg";
    image.onerror = (e) => reject(e);
    image.onload = () => {
      resolve(image);
    };
  });
}

export function init(attachRoot: HTMLElement) {
  try {
    const size = Math.min(600, window.innerWidth - 50);
    const { gl, canvas } = initCanvas(size, size);
    const program = new Program(
      gl,
      vertex,
      fragment,
      Object.values(Attributes),
      Object.values(Uniforms)
    );
    const { vertices: surface, uvs } = createVertices();
    program.setAttribute(
      Attributes.Vertices,
      surface.flatMap((v) => v),
      surface[0].length
    );
    program.setAttribute(
      Attributes.Uvs,
      uvs.flatMap((v) => v),
      uvs[0].length
    );

    const eyeSeparation = 0.004;
    const convergence = 1;
    const fov = radians(15);
    const near = 0.001;
    const far = 30;
    const pane = initTweakpane();
    const camera = new Camera(eyeSeparation, convergence, fov, near, far);

   const rotator = new TrackballRotator(canvas, null, 0);

    rotator.setCallback(() => draw(gl, program, surface, rotator, camera));
    draw(gl, program, surface, rotator, camera);

    program.setUniform(Uniforms.TextureScale, new Vector2(1, 1));
    program.setUniform(Uniforms.LightPosition, new Vector3(1, 1, 10));
    program.setUniform(Uniforms.TextureRotAxis, new Vector2(0, 0));
    program.setUniform(Uniforms.TextureRotAngleDeg, 0);
    draw(gl, program, surface, rotator, camera);
    pane.on("change", (e: TpChangeEvent) => {
      if (e.presetKey === "light") {
        const { x, y, z } = e.value;
        const position = new Vector3(x, y, z);
        program.setUniform(Uniforms.LightPosition, position);
      }

      if (e.presetKey === "texScale") {
        const { x, y } = e.value;
        const scale = new Vector2(x, y);
        program.setUniform(Uniforms.TextureScale, scale);
      }

      if (e.presetKey === "texRotAxis") {
        const { x, y } = e.value;
        const axis = new Vector2(x, y);
        program.setUniform(Uniforms.TextureRotAxis, axis);
      }

      if (e.presetKey === "texRotAngle") {
        const deg = e.value;
        program.setUniform(Uniforms.TextureRotAngleDeg, deg);
      }

      if (e.presetKey === "cEyeSeparation") {
        camera.eyeSeparation = e.value;
      }

      if (e.presetKey === "cConvergence") {
        camera.convergence = e.value;
      }

      if (e.presetKey === "cFov") {
        camera.fov = radians(e.value);
      }

      draw(gl, program, surface, rotator, camera);
    });

    loadImage().then((image) => {
      program.setTexture(image);
      draw(gl, program, surface, rotator, camera);
    });
    attachRoot.appendChild(canvas);
  } catch (e) {
    console.error(e);
    return alert(e);
  }
}<|MERGE_RESOLUTION|>--- conflicted
+++ resolved
@@ -14,9 +14,11 @@
   TexturePivot = "u_texture_center",
   TextureRotAxis = "u_texture_rot_axis",
   TextureRotAngleDeg = "u_texture_rot_angle_deg",
+  BackgroundFlag = "u_background_flag",
 }
 
 enum Attributes {
+  Background = "a_background",
   Vertices = "a_vertex",
   Uvs = "a_tex_coord_uv",
 }
@@ -79,12 +81,16 @@
   gl.clearColor(0, 0, 0, 1);
   gl.clear(gl.COLOR_BUFFER_BIT | gl.DEPTH_BUFFER_BIT); // removes black bg
 
-  gl.clear(gl.DEPTH_BUFFER_BIT);
-  gl.colorMask(true, false, false, true);
-  drawLeft(gl, program, surface, rotator, camera);
-  gl.clear(gl.DEPTH_BUFFER_BIT);
-  gl.colorMask(false, true, true, true);
-  drawRight(gl, program, surface, rotator, camera);
+  // draw background camera
+  program.setUniform(Uniforms.BackgroundFlag, 1);
+  gl.drawArrays(gl.TRIANGLES, 0, 2 * 3); // 2 2d triangles
+
+  // gl.clear(gl.DEPTH_BUFFER_BIT);
+  // gl.colorMask(true, false, false, true);
+  // drawLeft(gl, program, surface, rotator, camera);
+  // gl.clear(gl.DEPTH_BUFFER_BIT);
+  // gl.colorMask(false, true, true, true);
+  // drawRight(gl, program, surface, rotator, camera);
 
 }
 
@@ -241,25 +247,7 @@
   container.style.top = "8px";
   container.style.left = "8px";
   // eslint-disable-next-line @typescript-eslint/no-explicit-any
-<<<<<<< HEAD
   const pane = new Pane({ container }) as any;
-=======
-  const pane = new Pane() as any;
-
-
-    // public eyeSeparation: number,
-    // public convergence: number,
-    // public fov: number,
-    // public near: number,
-    // public far: number,
-
-  // const eyeSeparation = 0.004;
-  // const convergence = 1;
-  // const fov = radians(15);
-  // const near = 0.001;
-  // const far = 30;
-
->>>>>>> 3eab86e1
   const PARAMS = {
     light: { x: 1, y: 1, z: 10 },
     texScale: { x: 0, y: 0 },
@@ -348,6 +336,18 @@
       uvs.flatMap((v) => v),
       uvs[0].length
     );
+    // note: 0,0 is canvas center
+    program.setAttribute(
+      Attributes.Background,
+      [
+        // first triangle
+        -1,-1, -1,1, 1,1,
+        // second triangle
+        1,1, 1,-1, -1,-1,
+        // 1, 1, 
+      ],
+      2
+    );
 
     const eyeSeparation = 0.004;
     const convergence = 1;
